--- conflicted
+++ resolved
@@ -29,15 +29,9 @@
 - MS-492 - Drop index failed if index have been created with index_type: FLAT
 - MS-493 - Knowhere unittest crash
 - MS-453 - GPU search error when nprobe set more than 1024
-<<<<<<< HEAD
 - MS-474 - Create index hang if use branch-0.3.1 server config
-=======
 - MS-510 - unittest out of memory and crashed
-<<<<<<< HEAD
->>>>>>> upstream/branch-0.4.0
-=======
 - MS-119 - The problem of combining the log files
->>>>>>> 4b178583
 
 ## Improvement
 - MS-327 - Clean code for milvus
