--- conflicted
+++ resolved
@@ -30,11 +30,7 @@
 
 struct DBMetaImplFactory {
     static std::shared_ptr<meta::DBMetaImpl> Build();
-<<<<<<< HEAD
-    static std::shared_ptr<meta::Meta> Build(const DBMetaOptions& metaOptions, const int& mode);
-=======
     static std::shared_ptr<meta::Meta> Build(const DBMetaOptions &metaOptions, const int &mode);
->>>>>>> beb7be41
 };
 
 struct DBFactory {
