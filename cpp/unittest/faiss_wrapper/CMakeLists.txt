--- conflicted
+++ resolved
@@ -28,10 +28,6 @@
         stdc++
         boost_system_static
         boost_filesystem_static
-<<<<<<< HEAD
-        libgpufaiss.a
-=======
->>>>>>> 49c86286
         faiss
         cudart
         cublas
